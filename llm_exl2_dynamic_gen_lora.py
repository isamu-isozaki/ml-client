import asyncio
import json
import os
import time
import configparser
import argparse
from typing import AsyncIterable, List, Generator, Union, Optional
import traceback
import subprocess
import itertools

from fastapi import FastAPI, HTTPException, Request
from fastapi.middleware.cors import CORSMiddleware
from fastapi.responses import StreamingResponse
from starlette.middleware.base import BaseHTTPMiddleware
from pydantic import BaseModel
from transformers import AutoModelForCausalLM, AutoTokenizer, pipeline, TextStreamer, TextIteratorStreamer
from threading import Thread
import queue
import traceback
import re


import sys, os
import uvicorn
sys.path.append(os.path.dirname(os.path.dirname(os.path.abspath(__file__))))

from exllamav2 import(
    ExLlamaV2,
    ExLlamaV2Config,
    ExLlamaV2Cache,
    ExLlamaV2Cache_8bit,
    ExLlamaV2Cache_Q4,
    ExLlamaV2Tokenizer,
    ExLlamaV2Lora
)

from exllamav2.generator import ExLlamaV2DynamicGenerator, ExLlamaV2DynamicJob, ExLlamaV2Sampler
import uuid
from blessed import Terminal
import textwrap
from outlines.integrations.exllamav2 import RegexFilter, JSONFilter, ChoiceFilter
from util import format_prompt_llama3, format_prompt, format_prompt_tess, format_prompt_commandr
from util_merge import ExLlamaV2MergePassthrough

def generate_unique_id():
    return uuid.uuid4()

class CompletionRequest(BaseModel):
    model: str
    prompt: Union[str, List[str]]
    stop: Optional[Union[str, List[str]]] = None
    max_tokens: Optional[int] = 100  # default value of 100
    temperature: Optional[float] = 0.0  # default value of 0.0
    stream: Optional[bool] = False  # default value of False
    best_of: Optional[int] = 1
    echo: Optional[bool] = False
    frequency_penalty: Optional[float] = 0.0  # default value of 0.0
    presence_penalty: Optional[float] = 0.0  # default value of 0.0
    log_probs: Optional[int] = 0  # default value of 0.0
    n: Optional[int] = 1  # default value of 1, batch size
    suffix: Optional[str] = None
    top_p: Optional[float] = 0.0  # default value of 0.0
    user: Optional[str] = None

class Message(BaseModel):
    role: str
    content: str

class ChatCompletionRequest(BaseModel):
    model: str
    messages: List[Message]
    stop: Optional[Union[str, List[str]]] = None
    max_tokens: Optional[int] = 100  # default value of 100
    temperature: Optional[float] = 0.0  # default value of 0.0
    stream: Optional[bool] = False  # default value of False
    frequency_penalty: Optional[float] = 0.0  # default value of 0.0
    presence_penalty: Optional[float] = 0.0  # default value of 0.0
    log_probs: Optional[int] = 0  # default value of 0.0
    n: Optional[int] = 1  # default value of 1, batch size
    top_p: Optional[float] = 0.0  # default value of 0.0
    user: Optional[str] = None
    stop_at: Optional[str] = None
    outlines_type: Optional[str] = None
    choices: Optional[list[str]] = None
    regex: Optional[str] = None
    json: Optional[str] = None
    request_id: Optional[str] = None
    partial_generation: Optional[str] = None

#repo_str = 'theprofessor-exl2-speculative'

parser = argparse.ArgumentParser(description='Run server with specified port.')

# Add argument for port with default type as integer
parser.add_argument('--port', type=int, help='Port to run the server on.')
parser.add_argument('--repo_str', type=str, default='llama3-70b-instruct', help='The model repository name')
parser.add_argument('--max_chunk_size', type=int, default=2048, help='Max chunk size.')
parser.add_argument('--max_new_tokens', type=int, default=2048, help='Max new tokens.')
parser.add_argument('--use_draft_model', action="store_true", help='Do speculative decoding')
parser.add_argument('--not_paged', action="store_true", help='Do not do paged attention')



# Parse the arguments
args = parser.parse_args()
repo_str = args.repo_str

term = Terminal()

class StatusArea:
    def __init__(self, num_lines):
        self.num_lines = min(num_lines, term.height - 8)  # Ensure we don't exceed terminal height
        self.messages = [""] * num_lines

    def update(self, message, line=None):
        if line is not None:
            # Update a specific line
            if 0 <= line < self.num_lines:
                self.messages[line] = message
        else:
            # Handle multi-line message
            lines = message.split('\n')
            if len(lines) > self.num_lines:
                # Truncate to last num_lines if exceeds num_lines
                lines = lines[-self.num_lines:]
            
            # Update messages, padding with empty strings if necessary
            self.messages = lines + [""] * (self.num_lines - len(lines))

        self.display()

    def display(self):
        for i, message in enumerate(self.messages):
            wrapped_message = textwrap.shorten(message, width=term.width, placeholder="...")
            print(term.move_xy(0, i) + term.clear_eol + wrapped_message)
        
        # Move cursor below the status area
        print(term.move_xy(0, self.num_lines), end='', flush=True)


class JobStatusDisplay:

    def __init__(self, job, status_lines):
        #self.console_line = console_line + status_lines
        self.console_line = None
        self.job = job
        self.prefill = 0
        self.max_prefill = 0
        self.collected_output = ""
        self.tokens = 0
        self.spaces = " " * term.width
        self.status_lines = status_lines
        self.display_text = ""
        #text = term.black(f"{self.console_line:3}:")
        #text += term.blue("enqueued")
        #print(term.move_xy(0, self.console_line) + text)

    def update_position(self, index):
        self.console_line = self.status_lines + index
        self.init_display_text()

    def init_display_text(self):
        self.display_text = term.black(f"{self.console_line:3}:") + term.blue("enqueued")


    def update(self, r):
        if self.console_line is None:
            return  # Skip update if position hasn't been set yet
        stage = r["stage"]
        stage = r.get("eos_reason", stage)

        self.collected_output += r.get("text", "").replace("\n", "\\n")

        token_ids = r.get("token_ids", None)
        if token_ids is not None: self.tokens += token_ids.shape[-1]

        self.prefill = r.get("curr_progress", self.prefill)
        self.max_prefill = r.get("max_progress", self.max_prefill)

        text = term.black(f"{self.console_line:3}:")
        text += term.blue(f"{stage:16}")
        text += "prefill [ " + term.yellow(f"{self.prefill: 5} / {self.max_prefill: 5}")+" ]"
        text += "   "
        text += term.green(f"{self.tokens: 5} t")
        text += term.black(" -> ")
        output_length = term.width - len(text) +20
        text += (self.spaces + self.collected_output)[-output_length:].replace("\t", " ")

        if "accepted_draft_tokens" in r:
            acc = r["accepted_draft_tokens"]
            rej = r["rejected_draft_tokens"]
            eff = acc / (acc + rej) * 100.0
            text += term.bright_magenta(f"   SD eff.: {eff:6.2f}%")

        #print(term.move_xy(0, self.console_line) + text)
        self.display_text = text

    def display(self):
        if self.console_line is not None:
            print(term.move_xy(0, self.console_line) + self.display_text)

<<<<<<< HEAD
=======
def get_stop_conditions(tokenizer):
    # get_stop_condition special case if model is llama3 
    if "llama3" in repo_str:
        return [tokenizer.single_id("<|eot_id|>"), tokenizer.eos_token_id, 198]
    # elif prompt_format == "granite":
    #     return [tokenizer.eos_token_id, "\n\nQuestion:"]
    else:
        return [tokenizer.eos_token_id]

>>>>>>> 463e8e82

configini = configparser.ConfigParser()
configini.read('config.ini')

repo_id = configini.get(repo_str, 'repo')
specrepo_id = configini.get(repo_str, 'specrepo')
host = configini.get('settings', 'host')
# Max individual context
max_context = int(configini.get(repo_str, 'max_context'))
# Total number of tokens to allocate space for. This is not the max_seq_len supported by the model but
# the total to distribute dynamically over however many jobs are active at once
total_context = int(configini.get(repo_str, 'total_context'))

config_eos_token_ids = configini.get(repo_str, 'eos_token_ids', fallback=None)

port = args.port if args.port is not None else configini.getint('settings', 'port')
display_mode = 1

# Whether to use paged mode or not. The generator is very handicapped in unpaged mode, does not support batching
# or CFG, but it will work without flash-attn 2.5.7+
paged = not args.not_paged

# Where to find our model
model_dir = repo_id

# N-gram or draft model speculative decoding. Largely detrimental to performance at higher batch sizes.
use_ngram = False
use_draft_model = args.use_draft_model
if use_draft_model:
    model_dir = repo_id
    draft_model_dir = specrepo_id

# Max number of batches to run at once, assuming the sequences will fit within total_context.
max_batch_size = 4 if paged else 1

# Max chunk size. Determines the size of prefill operations. Can be reduced to reduce pauses whenever a
# new job is started, but at the expense of overall prompt ingestion speed.
max_chunk_size = args.max_chunk_size

# Max new tokens per completion. For this example applies to all jobs.
max_new_tokens = args.max_new_tokens

# Demonstrate token healing
healing = True



if use_draft_model:

    draft_config = ExLlamaV2Config(draft_model_dir)
    draft_config.scale_alpha_value = 6.0
    draft_config.max_seq_len = max_context
    draft_model = ExLlamaV2(draft_config)

    draft_cache = ExLlamaV2Cache_Q4(
        draft_model,
        max_seq_len = total_context,
        lazy = True
    )

    draft_model.load_autosplit(draft_cache, progress = True)

else:

    draft_model = None
    draft_cache = None

# Create config. We use the default max_batch_size of 1 for the model and the default max_input_len of
# 2048, which will also be the limit of the chunk size for prefill used by the dynamic generator.

config = ExLlamaV2Config(model_dir)
config.max_input_len = max_chunk_size
config.max_attention_size = max_chunk_size ** 2

ropescale = 2.5
config.scale_alpha_value = ropescale
config.max_seq_len = max_context
model = ExLlamaV2(config)

# Configure the cache. The dynamic generator expects a batch size of 1 and a max_seq_len equal to
# the total number of cached tokens. The flat cache will be split dynamically


#model.load_autosplit(cache, progress = True)
model.load([16,18,18,18], progress = True)
# Also, tokenizer

print("Loading tokenizer...")
tokenizer = ExLlamaV2Tokenizer(config)
hf_tokenizer_kwargs = {}
hf_tokenizer_kwargs.setdefault("padding_side", "left")
hf_tokenizer = AutoTokenizer.from_pretrained(model_dir, **hf_tokenizer_kwargs)



# Model Merge
merge_model = configini.get(repo_str, 'merge_model')
if merge_model == 'True':
    model = ExLlamaV2MergePassthrough(model)


generators = {}
generator_name = configini.get(repo_str, 'string')
cache = ExLlamaV2Cache_Q4(
    model,
    max_seq_len = total_context,
    #lazy = True
)
# Initialize the generator

generator = ExLlamaV2DynamicGenerator(
    model = model,
    cache = cache,
    draft_model = draft_model,
    draft_cache = draft_cache,
    tokenizer = tokenizer,
    max_batch_size = max_batch_size,
    use_ngram_draft = use_ngram,
    max_chunk_size = max_chunk_size,
    paged = paged,
)
generators[generator_name] = generator

for key in configini[repo_str]:
    if key.startswith('lora') and key.endswith('_name'):
        lora_index = key.split('_')[0]  # lora1, lora2, etc.
        lora_name = configini.get(repo_str, key)
        lora_repo_key = f'{lora_index}_repo'
        if lora_repo_key in configini[repo_str]:
            lora_repo = configini.get(repo_str, lora_repo_key)
            lora_model = ExLlamaV2Lora.from_directory(model, lora_repo)

            # Initialize a generator for each Lora
            lora_generator = ExLlamaV2DynamicGenerator(
                model=model,
                cache=ExLlamaV2Cache_Q4(model, max_seq_len=configini.getint(repo_str, 'total_context', fallback=32768)),
                draft_model = draft_model,
                draft_cache = draft_cache,
                tokenizer = tokenizer,
                max_batch_size = max_batch_size,
                use_ngram_draft = use_ngram,
                max_chunk_size = max_chunk_size,
                paged = paged,
            )
            lora_generator.set_loras(lora_model)
            generators[lora_name] = lora_generator
            print(f"Initialized {lora_name} Lora generator.")

#lora_directory = "../Documents/trained_llama3_lr2e4_r64/"
#lora = ExLlamaV2Lora.from_directory(model, lora_directory)
#lora = None



# Active sequences and corresponding caches and settings
prompts = queue.Queue()
responses = {}
prompt_length = {}
prompt_model = {}
# Global variable for storing partial responses
partial_responses = {}

# Create jobs
STATUS_LINES = term.height-8  # Number of lines to dedicate for status messages
LLM_LINES = max_batch_size
status_area = StatusArea(STATUS_LINES)
displays = {}
prompt_ids2jobs = {}
cancelled_request_ids = []

print("*** Loaded.. now Inference...:")

# take from https://github.com/tiangolo/fastapi/discussions/11360
class RequestCancelledMiddleware:
    def __init__(self, app):
        self.app = app

    async def __call__(self, scope, receive, send):
        global prompt_ids2jobs, prompt_length, cancelled_request_ids
        if scope["type"] != "http" or scope["path"] != "/v1/chat/completions":
            await self.app(scope, receive, send)
            return

        # Let's make a shared queue for the request messages
        req_queue = asyncio.Queue()
        #cancelled_request_ids = []
        async def message_poller(sentinel, handler_task):
            nonlocal req_queue
            request_id = str(generate_unique_id())
            while True:
                message = await receive()
                #print(message)
                if "body" in message:
                    scope['extensions'] = {'request_id': request_id}

                if message["type"] == "http.disconnect":
                    cancelled_request_ids.append(request_id)
                    handler_task.cancel()
                    return sentinel # Break the loop

                # Puts the message in the queue
                await req_queue.put(message)

        sentinel = object()
        handler_task = asyncio.create_task(self.app(scope, req_queue.get, send))
        asyncio.create_task(message_poller(sentinel, handler_task))

        try:
            return await handler_task
        except asyncio.CancelledError:
            status_area.update(f"Cancelling request due to disconnect prompt", line=STATUS_LINES-1)
#             # TODO: FIgure out how to get prompt id that disconnected
#             while len(cancelled_request_ids) > 0:
#                 cancelled_id = cancelled_request_ids.pop()
#                 if cancelled_id in prompt_ids2jobs:
#                     generator.cancel(prompt_ids2jobs[cancelled_id])
#                     del prompt_ids2jobs[cancelled_id]
#                     del prompt_length[cancelled_id]
#                     status_area.update(f"Cancelling request due to disconnect prompt: {cancelled_id}", line=STATUS_LINES-1)
#                 else: 
#                     status_area.update(f"Cannot find job: {cancelled_id}", line=STATUS_LINES-1)


app = FastAPI(title="EXL2")
app.add_middleware(RequestCancelledMiddleware)

async def stream_response(prompt_id, timeout=180):
    global partial_responses
    while True:
        await asyncio.sleep(0.05)  # Sleep to yield control to the event loop

        # Check if prompt_id exists in partial_responses
        if prompt_id in partial_responses:
            # Stream partial responses
            while partial_responses[prompt_id]:
                response_chunk = partial_responses[prompt_id].pop(0)
                yield f"data: {json.dumps(response_chunk)}\n\n"

            # Check for final response or timeout
            if prompt_id in responses:
                final_response = responses.pop(prompt_id)
                yield f'data: {{"id":"chatcmpl-{prompt_id}","object":"chat.completion.chunk","created":{int(time.time())},"model":"{repo_str}","choices":[{{"index":0,"delta":{{}},"finish_reason":"stop"}}]}}\n\n'
                break


def process_prompts():
    global partial_responses
    global prompt_ids2jobs, prompt_length, prompt_model, cancelled_request_ids
    try:

        while True:
            while not prompts.empty() or len(prompt_length):
                while len(prompt_length) < max_batch_size and not prompts.empty():
                    prompt_id, prompt, max_tokens, stream, temperature, rmodel, outlines_dict = prompts.get()
                    stop_at = outlines_dict.get("stop_at", None)
                    if outlines_dict["type"] == "choices":
                        filters = [ChoiceFilter(outlines_dict["choices"], hf_tokenizer)]
                    elif outlines_dict["type"] == "json":
                        filters = [JSONFilter(outlines_dict["json"], hf_tokenizer)]
                    elif outlines_dict["type"] == "regex":
                        filters = [RegexFilter(outlines_dict["regex"], hf_tokenizer)]
                    else:
                        filters = []
                    ids = tokenizer.encode(prompt, encode_special_tokens = True)
                    prompt_tokens = ids.shape[-1]
                    new_tokens = prompt_tokens + max_tokens
                    #print("Processing prompt: " + str(prompt_id) + "  Req tokens: " + str(new_tokens))
                    status_area.update(f"Processing prompt: {prompt_id}  Req tokens: {new_tokens}", line=STATUS_LINES-1)
                    # Truncate if new_tokens exceed max_context
                    if new_tokens > max_context:
                        # Calculate how many tokens to truncate
                        ids = tokenizer.encode("Say, 'Prompt exceeds allowed length. Please try again.'")
                        # Update new_tokens after truncation
                        prompt_tokens = ids.shape[-1]
                        new_tokens = prompt_tokens + max_tokens
                        print("Truncating prompt: " + str(prompt_id) + "  Req tokens: " + str(new_tokens))
                    prompt_length[prompt_id] = prompt_tokens
                    #streamer.append(stream)
                    #prompt_ids.append(prompt_id)

                    eos_token_ids = [tokenizer.eos_token_id]
                    if config_eos_token_ids is not None:
                        eos_token_ids.extend([int(c) for c in config_eos_token_ids.split(',')])
                    if stop_at is not None:
                        eos_token_ids.append(stop_at)
                        
                    gen_settings = ExLlamaV2Sampler.Settings()
                    gen_settings.temperature = 2.0 if temperature>2 else temperature  # To make sure the temperature value does not exceed 2

                    job = ExLlamaV2DynamicJob(
                        input_ids = ids,
                        max_new_tokens = max_tokens,
                        stop_conditions = eos_token_ids,
                        gen_settings = gen_settings,
                        filters = filters,
                        token_healing = healing
                    )

                    # Check if rmodel exists in the generators dictionary
                    if rmodel not in generators:
                        rmodel = generator_name  # Set rmodel to the default generator name if not found

                    # Now select the generator with the possibly updated rmodel
                    selected_generator = generators[rmodel]
                    status_area.update(f"Using generator: {rmodel}", line=STATUS_LINES-1)
                
                    job.prompt_length = prompt_tokens
                    job.input_ids = ids
                    job.streamer = stream
                    job.prompt_ids = prompt_id
                    job.stop_at = stop_at
                    job.model = rmodel
                    
                    selected_generator.enqueue(job)
                    
                    displays[job] = JobStatusDisplay(job, STATUS_LINES)

                    for index, (job, display) in enumerate(list(displays.items())):
                        display.update_position(index%LLM_LINES)  # Set position before updating
                    prompt_ids2jobs[prompt_id] = job
                    prompt_model[prompt_id] = rmodel

                if(len(prompt_length)):
                    # Collect all results iterables
                    all_results = (gen.iterate() for gen in generators.values())

                    # Chain all results into a single iterable
                    results = itertools.chain.from_iterable(all_results)
                    for r in results:
                        job = r["job"]
                        displays[job].update(r)
                        displays[job].display()
                        stage = r["stage"]
                        stage = r.get("eos_reason", stage)
                        outcontent = r.get("text", "")
                        #print(outcontent)
                        #print(r.get("token_ids", ""))
                        reason = None
                        if(job.streamer):
                            if r["eos"] and job.stop_at is not None:
                                outcontent += job.stop_at
                            partial_response_data = {
                                "id": f"chatcmpl-{job.prompt_ids}",
                                "object": "chat.completion.chunk",
                                "created": int(time.time()),
                                "model": repo_str,
                                "choices": [
                                    {
                                        "index": 0,
                                        "delta": {
                                            "content": outcontent
                                        },
                                        "finish_reason": reason
                                    }
                                ]
                            }

                            # Initialize a list for new prompt_id or append to existing one
                            if job.prompt_ids not in partial_responses:
                                partial_responses[job.prompt_ids] = []
                            partial_responses[job.prompt_ids].append(partial_response_data)

                        if r['eos'] == True:
                            total_time = r['time_generate']
                            total_tokens = r['new_tokens']
                            tokens_per_second = total_tokens / total_time if total_time > 0 else 0
                            status_area.update(f"EOS detected: {stage}, Generated Tokens: {total_tokens}, Tokens per second: {tokens_per_second}/s", line=STATUS_LINES-2)

                            #generated_part = job.input_ids[:, job.prompt_length:]
                            #output = tokenizer.decode(generated_part[0]).strip()
                            #output = tokenizer.decode(input_ids[i])[0]
                            generated_text = r['full_completion']

                            # Calculate token counts
                            completion_tokens_old = (tokenizer.encode(generated_text)).shape[-1]

                            completion_tokens = r['new_tokens']
                            prompt_tokens = r['prompt_tokens']

                            full_tokens = completion_tokens + prompt_tokens
                            status_area.update(f"Completion Tokens: {completion_tokens_old}, New Completion Tokens: {completion_tokens}", line=STATUS_LINES-3)


                            eos_prompt_id = job.prompt_ids
                            if(job.streamer):
                                ## Generator, yield here..
                                partial_response_data = {
                                    "finish_reason": "stop"
                                }

                                responses[eos_prompt_id] = partial_response_data
                            else:# Construct the response based on the format
                                if job.stop_at is not None:
                                    generated_text += job.stop_at
                                response_data = {
                                    "id": f"chatcmpl-{eos_prompt_id}",
                                    "object": "chat.completion",
                                    "created": int(time.time()),
                                    "model": repo_str,
                                    "choices": [{
                                        "index": 0,
                                        "message": {
                                            "role": "assistant",
                                            "content": generated_text,
                                        },
                                        "finish_reason": "stop"
                                    }],
                                    "usage": {
                                        "prompt_tokens": prompt_tokens,
                                        "completion_tokens": completion_tokens,
                                        "total_tokens": full_tokens
                                    }
                                }
                                responses[eos_prompt_id] = response_data
                            del prompt_ids2jobs[eos_prompt_id]
                            del prompt_length[eos_prompt_id]
                            del prompt_model[eos_prompt_id]
                    if len(cancelled_request_ids):
                        cancelled_id = cancelled_request_ids.pop()
                        status_area.update(f"Cancelling request due to disconnect prompt: {cancelled_id}", line=STATUS_LINES-1)
                        if cancelled_id in prompt_ids2jobs:
                            which_model = prompt_model[cancelled_id]
                            generators[which_model].cancel(prompt_ids2jobs[cancelled_id])
                            del prompt_ids2jobs[cancelled_id]
                            del prompt_length[cancelled_id]
                            del prompt_model[cancelled_id]
                            status_area.update(f"Found and cancelling: {cancelled_id}", line=STATUS_LINES-1)
                        else: 
                            # Temporarily store items to check against cancelled_id
                            temp_storage = []

                            # Drain the queue and check each item
                            while not prompts.empty():
                                prompt_id, prompt, max_tokens, stream, temperature, rmodel, outlines_dict = prompts.get()
                                if prompt_id != cancelled_id:
                                    # Only requeue prompts that do not match the cancelled_id
                                    temp_storage.append((prompt_id, prompt, max_tokens, stream, temperature, rmodel, outlines_dict))

                            # Re-add the valid items back to the queue
                            for item in temp_storage:
                                prompts.put(item)



            else:
                # Sleep for a short duration when there's no work
                time.sleep(0.1)  # Sleep for 100 milliseconds
    except Exception as e:
        print("Reset server due to ", e)
        print(traceback.format_exc())
        for prompt_id in prompt_ids2jobs:
            job = prompt_ids2jobs[prompt_id]
            if(job.streamer):
                ## Generator, yield here..
                partial_response_data = {
                    "finish_reason": "stop"
                }

                responses[prompt_id] = partial_response_data
            else:
                print("Error handling for full generation current not implemented")
            generators[job.model].cancel(job)
            #generator.cancel(job)
        prompt_ids2jobs = {}
        prompt_length = {}
        prompt_model = {}

# Start worker thread
worker = Thread(target=process_prompts)
worker.start()


@app.post('/v1/chat/completions')
async def mainchat(requestid: Request, request: ChatCompletionRequest):
    try:
        prompt = ''
        if repo_str == 'Phind-CodeLlama-34B-v2':
            prompt = await format_prompt_code(request.messages)
        elif repo_str == 'zephyr-7b-beta':
            prompt = await format_prompt_zephyr(request.messages)
        elif repo_str == 'llama3-70b-instruct' or repo_str == 'llama3-70b-instruct-speculative':
            prompt = await format_prompt_llama3(request.messages)
        elif repo_str == 'Starling-LM-7B-alpha':
            prompt = await format_prompt_starling(request.messages)
        elif repo_str == 'Mixtral-8x7B-Instruct-v0.1-GPTQ':
            prompt = await format_prompt_mixtral(request.messages)
        elif repo_str == 'Yi-34B-Chat-GPTQ' or repo_str == 'Nous-Hermes-2-Yi-34B-GPTQ' or repo_str == 'theprofessor-exl2-speculative' or repo_str == 'dbrx-instruct-exl2':
            prompt = await format_prompt_yi(request.messages)
        elif repo_str == 'Nous-Capybara-34B-GPTQ' or repo_str == 'goliath-120b-GPTQ' or repo_str == 'goliath-120b-exl2' or repo_str == 'goliath-120b-exl2-rpcal':
            prompt = await format_prompt_nous(request.messages)
        elif repo_str == 'tess-xl-exl2' or repo_str == 'tess-xl-exl2-speculative':
            prompt = await format_prompt_tess(request.messages)
        elif repo_str == 'commandr-exl2' or repo_str == 'commandr-exl2-speculative':
            prompt = await format_prompt_commandr(request.messages)
        else:
            prompt = await format_prompt(request.messages)
        if request.partial_generation is not None:
            prompt += request.partial_generation
        

        timeout = 180  # seconds
        start_time = time.time()
        prompt_id = requestid.scope.get("extensions", {}).get("request_id", "Unknown ID")
        #prompt_id = generate_unique_id()
        status_area.update(f"Repostr: {repo_str}, Prompt: {prompt}, Prompt ID: {prompt_id}")
        outlines_dict = {}
        
        # Adjust temperature if it is 0
        if request.temperature == 0:
            request.temperature = 0.001

        if request.stop_at is not None:
            outlines_dict["stop_at"] = request.stop_at
        if request.outlines_type is not None:
            outlines_dict["type"] = request.outlines_type
        else:
            outlines_dict["type"] = "text"
        if outlines_dict["type"] == "choices":
            assert request.choices is not None
            outlines_dict["choices"] = request.choices
        elif outlines_dict["type"] == "json":
            assert request.json is not None
            outlines_dict["json"] = request.json
        elif outlines_dict["type"] == "regex":
            assert request.regex is not None
            outlines_dict["regex"] = request.regex
        else:
            assert outlines_dict["type"] == "text"
        prompts.put((prompt_id, prompt, request.max_tokens, request.stream, request.temperature, request.model, outlines_dict))

        if request.stream:
            #response = StreamingResponse(streaming_request(prompt, request.max_tokens, tempmodel=repo_str, response_format='chat_completion'), media_type="text/event-stream")
            return StreamingResponse(stream_response(prompt_id), media_type="text/event-stream")
        else:
            #response_data = non_streaming_request(prompt, request.max_tokens, tempmodel=repo_str, response_format='chat_completion')
            #response = response_data  # This will return a JSON response
            while prompt_id not in responses:
                await asyncio.sleep(0.1)  # Sleep to yield control to the event loop
                if time.time() - start_time > timeout:
                    return {"error": "Response timeout"} 

            return responses.pop(prompt_id)

    except Exception as e:
        print(traceback.format_exc())
        raise HTTPException(status_code=500, detail=str(e))





@app.get('/ping')
async def get_status():
    return {"ping": sum(prompt_length.values())}

@app.get("/nvidia-smi")
async def get_nvidia_smi():
    # Execute the nvidia-smi command
    result = subprocess.run(
        ["nvidia-smi", "--query-gpu=utilization.gpu,memory.used,memory.total", "--format=csv,noheader"],
        capture_output=True, text=True
    )
    nvidia_smi_output = result.stdout.strip()  # Remove any extra whitespace
    # Split the output by lines and then by commas
    gpu_data = []
    for line in nvidia_smi_output.split("\n"):
        utilization, memory_used, memory_total = line.split(", ")
        # Strip the '%' and 'MiB' and convert to appropriate types
        utilization = float(utilization.strip(' %'))
        memory_used = int(memory_used.strip(' MiB'))
        memory_total = int(memory_total.strip(' MiB'))
        gpu_data.append({
           "utilization": utilization,
           "memory_used": memory_used,
           "memory_total": memory_total
        })
    return gpu_data


if __name__ == "__main__":
    uvicorn.run(app, host=host, port=port, log_level="error")
    print(term.enter_fullscreen())<|MERGE_RESOLUTION|>--- conflicted
+++ resolved
@@ -199,19 +199,6 @@
     def display(self):
         if self.console_line is not None:
             print(term.move_xy(0, self.console_line) + self.display_text)
-
-<<<<<<< HEAD
-=======
-def get_stop_conditions(tokenizer):
-    # get_stop_condition special case if model is llama3 
-    if "llama3" in repo_str:
-        return [tokenizer.single_id("<|eot_id|>"), tokenizer.eos_token_id, 198]
-    # elif prompt_format == "granite":
-    #     return [tokenizer.eos_token_id, "\n\nQuestion:"]
-    else:
-        return [tokenizer.eos_token_id]
-
->>>>>>> 463e8e82
 
 configini = configparser.ConfigParser()
 configini.read('config.ini')
